--- conflicted
+++ resolved
@@ -72,11 +72,8 @@
 	db-analyze db-monitor db-health db-tune db-perf-test \
 	cache cache-clean cache-warmup \
 	db db-migrate db-reset db-backup db-restore \
-<<<<<<< HEAD
-        docs docs-generate docs-serve docs-deploy docs-schema \
-=======
+  docs docs-generate docs-serve docs-deploy docs-schema \
 	docs docs-generate docs-serve docs-deploy install-tbls \
->>>>>>> 60b3fb44
 	monitor monitor-setup monitor-status monitor-logs \
 	gitops-setup gitops-validate gitops-sync gitops-rollback \
 	gitops-test gitops-deploy gitops-monitor gitops-backup \
